--- conflicted
+++ resolved
@@ -128,12 +128,7 @@
 
 ## Citation
 
-<<<<<<< HEAD
 If you found this work useful, please consider citing this work as:
-=======
-## Citation
-If you found this work useful, please consider citing this work:
->>>>>>> 96457b5c
 
 ```bibtex
 @software{tiny-dpcpp-nn,
