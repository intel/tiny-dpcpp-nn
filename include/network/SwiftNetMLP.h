/**
 * @file SwiftNetMLP.h
 * @author Christoph Bauinger (christoph.bauinger@intel.com)
 * @brief Implementation of a fused MLP class.
 * @version 0.1
 * @date 2024-01-19
 *
 * Copyright (c) 2024 Intel Corporation
 *
 * SPDX-License-Identifier: BSD-3-Clause
 */

#pragma once

#include <sycl/sycl.hpp>
#include <functional>
#include <iostream>
#include <json.hpp>
#include <unordered_map>
#include <vector>

#include "DeviceMatrix.h"
#include "Network.h"
#include "common.h"
// #include "kernel.h"
#include "kernel_esimd.h"

namespace syclex = sycl::ext::oneapi::experimental;

// Unique identifier for each activation pair
constexpr int ActivationPairCode(Activation act, Activation out_act) {
    return static_cast<int>(act) * 100 + static_cast<int>(out_act);
    // just has to be larger than the maximum amount of enumerations (3 with None,
    // Relu, and Sigmoid activation)
}

template <typename T, int WIDTH> class SwiftNetMLP : public Network<T> {
  public:
    /**
     * Constructor for the SwiftNetMLP class.
     *
     * @param q                  SYCL queue for command submission.
     * @param input_width        Width of the input data.
     * @param output_width       Width of the output data.
     * @param n_hidden_layers    Number of hidden layers.
     * @param activation         Activation function for hidden layers.
     * @param output_activation  Activation function for the output layer.
     * @tparam WIDTH             Width of the matrices.
     */
    SwiftNetMLP(sycl::queue &q, const int input_width, const int output_width, const int n_hidden_layers,
                Activation activation, Activation output_activation,
                const Network<T>::WeightInitMode mode = Network<T>::WeightInitMode::xavier_normal,
                const bool use_bias = false)
        : Network<T>(q, n_hidden_layers, input_width, WIDTH, output_width, mode, use_bias), m_activation{activation},
          m_output_activation{output_activation} {

        SanityCheck();
    }

    ~SwiftNetMLP() {}

    /**
     * Perform a forward pass of the SwiftNetMLP model.
     *
     * @param input The input data on the device.
     * @param forward Pointer to the forward intermediate array.
     * The output is stored at the end of the array 'forward'
     */
    std::vector<sycl::event> forward_pass(const DeviceMatrix<T> &input, DeviceMatrices<T> &intermediate_output_forward,
                                          const std::vector<sycl::event> &deps) override {
        SanityCheckForward(input, intermediate_output_forward);
        return forward_pass(input.GetView(), intermediate_output_forward.GetViews(), deps);
    }

    std::vector<sycl::event> forward_pass(const DeviceMatrixView<T> &input,
                                          DeviceMatricesView<T> intermediate_output_forward,
                                          const std::vector<sycl::event> &deps) override {

        using namespace tinydpcppnn::kernels::esimd;

#define ARGS_                                                                                                          \
    Network<T>::get_queue(), Network<T>::get_weights_matrices().GetViews(), input, intermediate_output_forward,        \
        Network<T>::get_n_hidden_layers(), deps

        // Perform forward pass based on activation function
        switch (ActivationPairCode(m_activation, m_output_activation)) {
        case ActivationPairCode(Activation::None, Activation::None):
            return EsimdKernels<T, WIDTH, WIDTH, WIDTH, Activation::None, Activation::None>::forward_impl(ARGS_);
            break;
        case ActivationPairCode(Activation::ReLU, Activation::None):
            return EsimdKernels<T, WIDTH, WIDTH, WIDTH, Activation::ReLU, Activation::None>::forward_impl(ARGS_);
            break;
        case ActivationPairCode(Activation::Sigmoid, Activation::None):
            return EsimdKernels<T, WIDTH, WIDTH, WIDTH, Activation::Sigmoid, Activation::None>::forward_impl(ARGS_);
            break;
        case ActivationPairCode(Activation::None, Activation::Sigmoid):
            return EsimdKernels<T, WIDTH, WIDTH, WIDTH, Activation::None, Activation::Sigmoid>::forward_impl(ARGS_);
            break;
        case ActivationPairCode(Activation::ReLU, Activation::Sigmoid):
            return EsimdKernels<T, WIDTH, WIDTH, WIDTH, Activation::ReLU, Activation::Sigmoid>::forward_impl(ARGS_);
            break;
        case ActivationPairCode(Activation::Sigmoid, Activation::Sigmoid):
            return EsimdKernels<T, WIDTH, WIDTH, WIDTH, Activation::Sigmoid, Activation::Sigmoid>::forward_impl(ARGS_);
            break;
        case ActivationPairCode(Activation::None, Activation::ReLU):
            return EsimdKernels<T, WIDTH, WIDTH, WIDTH, Activation::None, Activation::ReLU>::forward_impl(ARGS_);
            break;
        case ActivationPairCode(Activation::ReLU, Activation::ReLU):
            return EsimdKernels<T, WIDTH, WIDTH, WIDTH, Activation::ReLU, Activation::ReLU>::forward_impl(ARGS_);
            break;
        case ActivationPairCode(Activation::Sigmoid, Activation::ReLU):
            return EsimdKernels<T, WIDTH, WIDTH, WIDTH, Activation::Sigmoid, Activation::ReLU>::forward_impl(ARGS_);
            break;
        default:
            throw std::logic_error("Invalid activation should have been caught earlier.");
        }

#undef ARGS_
    }

    /**
     * Perform a forward pass of the SwiftNetMLP model.
     *
     * @param input The input data on the device.
     * @param forward Pointer to the forward intermediate array. In inference this is not used for intermediate values.
     * The output is stored at the end of the array 'forward'
     */
    std::vector<sycl::event> inference(const DeviceMatrix<T> &input, DeviceMatrix<T> &output,
                                       const std::vector<sycl::event> &deps) override {
        SanityCheckInference(input, output);

        return inference(input.GetView(), output.GetViews(), deps);
    }

    std::vector<sycl::event> inference(const DeviceMatrixView<T> &input, DeviceMatricesView<T> output,
                                       const std::vector<sycl::event> &deps) override {

        using namespace tinydpcppnn::kernels::esimd;

#define ARGS_                                                                                                          \
    Network<T>::get_queue(), Network<T>::get_weights_matrices().GetViews(), input, output,                             \
        Network<T>::get_n_hidden_layers(), deps

        // Perform forward pass based on activation function
        switch (ActivationPairCode(m_activation, m_output_activation)) {
        case ActivationPairCode(Activation::None, Activation::None):
            return EsimdKernels<T, WIDTH, WIDTH, WIDTH, Activation::None, Activation::None>::inference_impl(ARGS_);
            break;
        case ActivationPairCode(Activation::ReLU, Activation::None):
            return EsimdKernels<T, WIDTH, WIDTH, WIDTH, Activation::ReLU, Activation::None>::inference_impl(ARGS_);
            break;
        case ActivationPairCode(Activation::Sigmoid, Activation::None):
            return EsimdKernels<T, WIDTH, WIDTH, WIDTH, Activation::Sigmoid, Activation::None>::inference_impl(ARGS_);
            break;
        case ActivationPairCode(Activation::None, Activation::ReLU):
            return EsimdKernels<T, WIDTH, WIDTH, WIDTH, Activation::None, Activation::ReLU>::inference_impl(ARGS_);
            break;
        case ActivationPairCode(Activation::ReLU, Activation::ReLU):
            return EsimdKernels<T, WIDTH, WIDTH, WIDTH, Activation::ReLU, Activation::ReLU>::inference_impl(ARGS_);
            break;
        case ActivationPairCode(Activation::Sigmoid, Activation::ReLU):
            return EsimdKernels<T, WIDTH, WIDTH, WIDTH, Activation::Sigmoid, Activation::ReLU>::inference_impl(ARGS_);
            break;
        case ActivationPairCode(Activation::None, Activation::Sigmoid):
            return EsimdKernels<T, WIDTH, WIDTH, WIDTH, Activation::None, Activation::Sigmoid>::inference_impl(ARGS_);
            break;
        case ActivationPairCode(Activation::ReLU, Activation::Sigmoid):
            return EsimdKernels<T, WIDTH, WIDTH, WIDTH, Activation::ReLU, Activation::Sigmoid>::inference_impl(ARGS_);
            break;
        case ActivationPairCode(Activation::Sigmoid, Activation::Sigmoid):
            return EsimdKernels<T, WIDTH, WIDTH, WIDTH, Activation::Sigmoid, Activation::Sigmoid>::inference_impl(
                ARGS_);
            break;
        default:
            throw std::logic_error("Invalid activation should have been caught earlier.");
        }

#undef ARGS_
    }

    /**
     * Perform the backward pass of the neural network.
     *
     * @param grads The gradients on the device. Input for the backward pass
     * @param out_inter Intermediate array for storing outputs. This is filled as part of the backward pass
     * @param forward Pointer to the forward intermediate array which was filled in the forw pass
     */
    std::vector<sycl::event> backward_pass(const DeviceMatrix<T> &input, DeviceMatrices<T> &output,
                                           DeviceMatrices<T> &intermediate_output_backward,
                                           const DeviceMatrices<T> &intermediate_output_forward,
                                           const std::vector<sycl::event> &deps,
                                           DeviceMatrixView<T> *dL_dinput = nullptr) override {
        SanityCheckBackward(input, output, intermediate_output_backward, intermediate_output_forward);

        return backward_pass(input.GetView(), output.GetViews(), intermediate_output_backward.GetViews(),
                             intermediate_output_forward.GetViews(), deps, dL_dinput);
    }

    std::vector<sycl::event> backward_pass(const DeviceMatrixView<T> input, DeviceMatricesView<T> output,
                                           DeviceMatricesView<T> intermediate_output_backward,
                                           const DeviceMatricesView<T> intermediate_output_forward,
                                           const std::vector<sycl::event> &deps,
                                           DeviceMatrixView<T> *dL_dinput = nullptr) override {
        std::optional<DeviceMatrixView<T>> dL_dinput_view;
        if (dL_dinput != nullptr) {
            dL_dinput_view.emplace(*dL_dinput);
        }
        using namespace tinydpcppnn::kernels::esimd;

#define ARGS_                                                                                                          \
    Network<T>::get_queue(), Network<T>::get_weightsT_matrices().GetViews(), input, output,                            \
        intermediate_output_backward, intermediate_output_forward, Network<T>::get_n_hidden_layers(), deps,            \
        dL_dinput_view

        switch (ActivationPairCode(m_activation, m_output_activation)) {
        case ActivationPairCode(Activation::None, Activation::None):
            return EsimdKernels<T, WIDTH, WIDTH, WIDTH, Activation::None, Activation::None>::backward_impl(ARGS_);
            break;
        case ActivationPairCode(Activation::ReLU, Activation::None):
            return EsimdKernels<T, WIDTH, WIDTH, WIDTH, Activation::ReLU, Activation::None>::backward_impl(ARGS_);
            break;
        case ActivationPairCode(Activation::Sigmoid, Activation::None):
            return EsimdKernels<T, WIDTH, WIDTH, WIDTH, Activation::Sigmoid, Activation::None>::backward_impl(ARGS_);
            break;
        case ActivationPairCode(Activation::None, Activation::ReLU):
            return EsimdKernels<T, WIDTH, WIDTH, WIDTH, Activation::None, Activation::ReLU>::backward_impl(ARGS_);
            break;
        case ActivationPairCode(Activation::ReLU, Activation::ReLU):
            return EsimdKernels<T, WIDTH, WIDTH, WIDTH, Activation::ReLU, Activation::ReLU>::backward_impl(ARGS_);
            break;
        case ActivationPairCode(Activation::Sigmoid, Activation::ReLU):
            return EsimdKernels<T, WIDTH, WIDTH, WIDTH, Activation::Sigmoid, Activation::ReLU>::backward_impl(ARGS_);
            break;
        case ActivationPairCode(Activation::None, Activation::Sigmoid):
            return EsimdKernels<T, WIDTH, WIDTH, WIDTH, Activation::None, Activation::Sigmoid>::backward_impl(ARGS_);
            break;
        case ActivationPairCode(Activation::ReLU, Activation::Sigmoid):
            return EsimdKernels<T, WIDTH, WIDTH, WIDTH, Activation::ReLU, Activation::Sigmoid>::backward_impl(ARGS_);
            break;
        case ActivationPairCode(Activation::Sigmoid, Activation::Sigmoid):
            return EsimdKernels<T, WIDTH, WIDTH, WIDTH, Activation::Sigmoid, Activation::Sigmoid>::backward_impl(ARGS_);
            break;
        default:
            throw std::logic_error("Invalid activation should have been caught earlier.");
        }

#undef ARGS_
    }

  private:
    /// Generate the relevant kernel class. Has to be called in constructor
    void checkKernels() const {
<<<<<<< HEAD
#ifndef TARGET_DEVICE
        static_assert(false && "Need to set TARGET_DEVICE when building.");
#else
#if TARGET_DEVICE == 0
        if (Network<T>::get_queue().get_device().template get_info<sycl::info::device::name>().find(
                "Data Center GPU") == std::string::npos)
            throw std::logic_error("Code built for PVC but tried to run on different device.");
#elif TARGET_DEVICE == 1
        if (Network<T>::get_queue().get_device().template get_info<sycl::info::device::name>().find("Arc") ==
            std::string::npos && 
            Network<T>::get_queue().get_device().template get_info<sycl::info::device::name>().find("Flex") ==
            std::string::npos &&
            // In WSL2 the device name is just "Intel(R) Graphics"
            Network<T>::get_queue().get_device().template get_info<sycl::info::device::name>().find("Intel(R) Graphics") ==
            std::string::npos)
            throw std::logic_error("Code built for ARC GPU but tried to run on different device.");
#else
        static_assert(false && "Values for TARGET_DEVICE either 0 for PVC or 1 for ARC. Set by cmake variable "
                               "-DTARGET_DEVICE=\"PVC\" or -DTARGET_DEVICE=\"ARC\" ");
#endif
#endif
=======
	const auto arch = Network<T>::get_queue().get_device().template get_info<syclex::info::device::architecture>();
	switch (arch) {
	    case syclex::architecture::intel_gpu_pvc:
	    case syclex::architecture::intel_gpu_pvc_vg:
	    case syclex::architecture::intel_gpu_bmg_g21:
	    case syclex::architecture::intel_gpu_lnl_m:
		if (TARGET_DEVICE != 0) {
	            throw std::logic_error("Code built for PVC or Xe2 but tried to run on different device. (Set by cmake variable TARGET_DEVICE.)");
		}
		break;
	    case syclex::architecture::intel_gpu_acm_g10:
	    case syclex::architecture::intel_gpu_acm_g11:
	    case syclex::architecture::intel_gpu_acm_g12:
		if (TARGET_DEVICE != 1) {
	            throw std::logic_error("Code built for Alchemist but tried to run on different device. (Set by cmake variable TARGET_DEVICE.)");
		}
		break;
	    default:
	    	throw std::logic_error("Unsupported GPU.");
	}
>>>>>>> 3915d43a
    }

    // TODO: does this have to be virtual?
    virtual void SanityCheck() const override {
        static_assert(WIDTH == 16 || WIDTH == 32 || WIDTH == 64 || WIDTH == 128);
        static_assert(std::is_same<T, sycl::ext::oneapi::bfloat16>::value || std::is_same<T, sycl::half>::value);

        if (m_activation != Activation::ReLU && m_activation != Activation::None &&
            m_activation != Activation::Sigmoid) {
            throw std::runtime_error("m_activation must be ReLU or None or Sigmoid for now.");
        }
        if (m_output_activation != Activation::ReLU && m_output_activation != Activation::None &&
            m_output_activation != Activation::Sigmoid) {
            throw std::runtime_error("m_output_activation must be ReLU or None or Sigmoid for now.");
        }

        checkKernels();
    }

    void SanityCheckInference(const DeviceMatrix<T> &input, DeviceMatrix<T> &output) const {
        if ((input.m() % 8) != 0) throw std::invalid_argument("Batch size is not divisible by 8.");

        if (input.n() != Network<T>::get_input_width()) {
            throw std::invalid_argument("Input array too small. Input n: " + std::to_string(input.n()) +
                                        " != input width " + std::to_string(Network<T>::get_input_width()));
        }
        if (output.m() != input.m() || output.n() < Network<T>::get_output_width())
            throw std::invalid_argument("Output array too small");
    }

    void SanityCheckForward(const DeviceMatrix<T> &input, DeviceMatrices<T> &intermediate_output_forward) const {
        // Static assertion and assertion checks
        if ((input.m() % 8) != 0) throw std::invalid_argument("Batch size is not divisible by 8.");

        if (input.n() != Network<T>::get_input_width()) {
            throw std::invalid_argument("Input array too small. Input n: " + std::to_string(input.n()) +
                                        " != input width " + std::to_string(Network<T>::get_input_width()));
        }

        if (intermediate_output_forward.input_m() != input.m() || intermediate_output_forward.input_n() != input.n()) {
            throw std::invalid_argument("intermediate_output_forward dim wrong doesn't match input shape, expected: (" +
                                        std::to_string(input.m()) + ", " + std::to_string(input.n()) + "), but got: (" +
                                        std::to_string(intermediate_output_forward.input_m()) + ", " +
                                        std::to_string(intermediate_output_forward.input_n()) + ")");
        }

        if (intermediate_output_forward.middle_m() != input.m() || intermediate_output_forward.middle_n() != WIDTH) {
            throw std::invalid_argument("intermediate_output_forward array too small for middle results, expected: (" +
                                        std::to_string(input.m()) + ", " + std::to_string(WIDTH) + "), but got: (" +
                                        std::to_string(intermediate_output_forward.middle_m()) + ", " +
                                        std::to_string(intermediate_output_forward.middle_n()) + ")");
        }

        if (intermediate_output_forward.output_m() != input.m() ||
            intermediate_output_forward.output_n() != Network<T>::get_output_width()) {
            throw std::invalid_argument("intermediate_output_forward array too small for output, expected: (" +
                                        std::to_string(input.m()) + ", " +
                                        std::to_string(Network<T>::get_output_width()) + "), but got: (" +
                                        std::to_string(intermediate_output_forward.output_m()) + ", " +
                                        std::to_string(intermediate_output_forward.output_n()) + ")");
        }

        if (int(intermediate_output_forward.GetNumberOfMatrices()) != Network<T>::get_n_hidden_layers() + 2) {
            throw std::invalid_argument("Not enough matrices in intermediate_output_forward array, expected: " +
                                        std::to_string(Network<T>::get_n_hidden_layers() + 2) + " but got: " +
                                        std::to_string(intermediate_output_forward.GetNumberOfMatrices()));
        }
    }

    void SanityCheckBackward(const DeviceMatrix<T> &input, DeviceMatrices<T> &output,
                             DeviceMatrices<T> &intermediate_output_backward,
                             const DeviceMatrices<T> &intermediate_output_forward) const {
        if ((input.m() % 8) != 0) throw std::invalid_argument("Batch size is not divisible by 8.");

        if (input.m() != intermediate_output_forward.input_m() || input.n() != Network<T>::get_output_width())
            throw std::invalid_argument("Input array in backward pass too small. Input shape: " +
                                        std::to_string(input.m()) + " x " + std::to_string(input.n()) +
                                        ", but should be: " + std::to_string(intermediate_output_forward.input_m()) +
                                        " x " + std::to_string(Network<T>::get_output_width()));

        if (intermediate_output_forward.input_m() != input.m() || intermediate_output_forward.middle_m() != input.m() ||
            intermediate_output_forward.output_m() != input.m())
            throw std::invalid_argument(
                "Intermediate_output_forward m dimension mismatch. Expected: " + std::to_string(input.m()) +
                " for all sizes, but got input_m=" + std::to_string(intermediate_output_forward.input_m()) +
                ", middle_m=" + std::to_string(intermediate_output_forward.middle_m()) +
                ", output_m=" + std::to_string(intermediate_output_forward.output_m()));

        if (intermediate_output_forward.input_n() != Network<T>::get_input_width() ||
            intermediate_output_forward.middle_n() != WIDTH ||
            intermediate_output_forward.output_n() != Network<T>::get_output_width())
            throw std::invalid_argument("Intermediate_output_forward n dimension mismatch. Expected: (" +
                                        std::to_string(Network<T>::get_input_width()) + ", " + std::to_string(WIDTH) +
                                        ", " + std::to_string(Network<T>::get_output_width()) +
                                        ") for (input_n, middle_n, output_n), " + "but got (" +
                                        std::to_string(intermediate_output_forward.input_n()) + ", " +
                                        std::to_string(intermediate_output_forward.middle_n()) + ", " +
                                        std::to_string(intermediate_output_forward.output_n()) + ")");

        if (int(intermediate_output_forward.GetNumberOfMatrices()) != Network<T>::get_n_hidden_layers() + 2)
            throw std::invalid_argument("Not enough matrices in intermediate_output_forward array. Required: " +
                                        std::to_string(Network<T>::get_n_hidden_layers() + 2) + ", available: " +
                                        std::to_string(intermediate_output_forward.GetNumberOfMatrices()));

        if (intermediate_output_backward.input_m() != input.m() ||
            intermediate_output_backward.middle_m() != input.m() ||
            intermediate_output_backward.output_m() != input.m())
            throw std::invalid_argument(
                "Intermediate_output_backward m too small. Expected: " + std::to_string(input.m()) +
                " for all m sizes, but got input_m=" + std::to_string(intermediate_output_backward.input_m()) +
                ", middle_m=" + std::to_string(intermediate_output_backward.middle_m()) +
                ", output_m=" + std::to_string(intermediate_output_backward.output_m()));

        if (intermediate_output_backward.input_n() != WIDTH || intermediate_output_backward.middle_n() != WIDTH ||
            intermediate_output_backward.output_n() != Network<T>::get_output_width())
            throw std::invalid_argument("Intermediate_output_backward n dimension mismatch. Expected: (" +
                                        std::to_string(WIDTH) + ", " + std::to_string(WIDTH) + ", " +
                                        std::to_string(Network<T>::get_output_width()) +
                                        ") for (input_n, middle_n, output_n), but got (" +
                                        std::to_string(intermediate_output_backward.input_n()) + ", " +
                                        std::to_string(intermediate_output_backward.middle_n()) + ", " +
                                        std::to_string(intermediate_output_backward.output_n()) + ")");

        if (int(intermediate_output_backward.GetNumberOfMatrices()) != Network<T>::get_n_hidden_layers() + 1)
            throw std::invalid_argument("Not enough matrices in intermediate_output_backward array. Required: " +
                                        std::to_string(Network<T>::get_n_hidden_layers() + 1) + ", available: " +
                                        std::to_string(intermediate_output_backward.GetNumberOfMatrices()));

        if (output.input_m() != Network<T>::get_input_width() || output.input_n() != WIDTH)
            throw std::invalid_argument("Output of backward pass too small for input. Expected: (" +
                                        std::to_string(Network<T>::get_input_width()) + ", " + std::to_string(WIDTH) +
                                        "), but got (" + std::to_string(output.input_m()) + ", " +
                                        std::to_string(output.input_n()) + ")");

        if (output.middle_m() != WIDTH || output.middle_n() != WIDTH)
            throw std::invalid_argument("Output of backward pass too small for middle. Expected: (" +
                                        std::to_string(WIDTH) + ", " + std::to_string(WIDTH) + "), but got (" +
                                        std::to_string(output.middle_m()) + ", " + std::to_string(output.middle_n()) +
                                        ")");

        if (output.output_m() != WIDTH || output.output_n() != Network<T>::get_output_width())
            throw std::invalid_argument("Output of backward pass too small for output. Expected: (" +
                                        std::to_string(WIDTH) + ", " + std::to_string(Network<T>::get_output_width()) +
                                        "), but got (" + std::to_string(output.output_m()) + ", " +
                                        std::to_string(output.output_n()) + ")");
    }

    Activation m_activation;
    Activation m_output_activation;
};

template <typename T, int WIDTH>
std::shared_ptr<SwiftNetMLP<T, WIDTH>> create_network(sycl::queue &q, const int output_width, const int n_hidden_layers,
                                                      Activation activation, Activation output_activation) {
    return std::make_shared<SwiftNetMLP<T, WIDTH>>(q, WIDTH, output_width, n_hidden_layers, activation,
                                                   output_activation);
}<|MERGE_RESOLUTION|>--- conflicted
+++ resolved
@@ -250,29 +250,7 @@
   private:
     /// Generate the relevant kernel class. Has to be called in constructor
     void checkKernels() const {
-<<<<<<< HEAD
-#ifndef TARGET_DEVICE
-        static_assert(false && "Need to set TARGET_DEVICE when building.");
-#else
-#if TARGET_DEVICE == 0
-        if (Network<T>::get_queue().get_device().template get_info<sycl::info::device::name>().find(
-                "Data Center GPU") == std::string::npos)
-            throw std::logic_error("Code built for PVC but tried to run on different device.");
-#elif TARGET_DEVICE == 1
-        if (Network<T>::get_queue().get_device().template get_info<sycl::info::device::name>().find("Arc") ==
-            std::string::npos && 
-            Network<T>::get_queue().get_device().template get_info<sycl::info::device::name>().find("Flex") ==
-            std::string::npos &&
-            // In WSL2 the device name is just "Intel(R) Graphics"
-            Network<T>::get_queue().get_device().template get_info<sycl::info::device::name>().find("Intel(R) Graphics") ==
-            std::string::npos)
-            throw std::logic_error("Code built for ARC GPU but tried to run on different device.");
-#else
-        static_assert(false && "Values for TARGET_DEVICE either 0 for PVC or 1 for ARC. Set by cmake variable "
-                               "-DTARGET_DEVICE=\"PVC\" or -DTARGET_DEVICE=\"ARC\" ");
-#endif
-#endif
-=======
+
 	const auto arch = Network<T>::get_queue().get_device().template get_info<syclex::info::device::architecture>();
 	switch (arch) {
 	    case syclex::architecture::intel_gpu_pvc:
@@ -293,7 +271,6 @@
 	    default:
 	    	throw std::logic_error("Unsupported GPU.");
 	}
->>>>>>> 3915d43a
     }
 
     // TODO: does this have to be virtual?
